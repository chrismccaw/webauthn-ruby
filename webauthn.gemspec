--- conflicted
+++ resolved
@@ -44,11 +44,7 @@
   spec.add_development_dependency "byebug", "~> 11.0"
   spec.add_development_dependency "rake", "~> 13.0"
   spec.add_development_dependency "rspec", "~> 3.8"
-<<<<<<< HEAD
-  spec.add_development_dependency "rubocop", "0.73.0"
-  spec.add_development_dependency "webmock", "~> 3.6"
-=======
   spec.add_development_dependency "rubocop", "0.75.0"
   spec.add_development_dependency "timecop", "~> 0.9.1"
->>>>>>> 5ef03853
+  spec.add_development_dependency "webmock", "~> 3.6"
 end