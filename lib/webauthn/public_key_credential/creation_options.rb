--- conflicted
+++ resolved
@@ -7,13 +7,6 @@
 
 module WebAuthn
   class PublicKeyCredential
-<<<<<<< HEAD
-    def self.create_options(*args)
-      WebAuthn::PublicKeyCredential::CreationOptions.new(*args)
-    end
-
-=======
->>>>>>> e7ce4155
     class CreationOptions < Options
       attr_accessor(
         :attestation,
