--- conflicted
+++ resolved
@@ -73,18 +73,13 @@
   client_data_json: client_data_json
 )
 
-<<<<<<< HEAD
-if attestation_response.valid?(original_challenge)
-  # Register the new user along with it's new `credential_id` for future authentications
-  # Access the new user credential by invoking `attestation_response.credential_id`
-=======
 # This value needs to match `window.location.origin` evaluated by
 # the User Agent as part of the validation phase.
 original_origin = "https://www.example.com"
 
 if attestation_response.valid?(original_challenge, original_origin)
-  # Register the new user
->>>>>>> cd689e14
+  # Register the new user along with it's new `credential_id` for future authentications
+  # Access the new user credential by invoking `attestation_response.credential_id`
 else
   # Handle error
 end
