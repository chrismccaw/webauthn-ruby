--- conflicted
+++ resolved
@@ -77,27 +77,5 @@
     def valid_attestation_statement?
       @attestation_type, @attestation_trust_path = attestation.valid_attestation_statement?(client_data.hash)
     end
-
-<<<<<<< HEAD
-    def raw_subject_key_identifier(certificate)
-      extension = certificate.extensions.detect { |ext| ext.oid == "subjectKeyIdentifier" }
-      return unless extension
-
-      ext_asn1 = OpenSSL::ASN1.decode(extension.to_der)
-      ext_value = ext_asn1.value.last
-      OpenSSL::ASN1.decode(ext_value.value).value
-    end
-
-    def signing_certificates
-      @attestation_trust_path[1..-1]
-    end
-
-    def leaf_certificate
-      @attestation_trust_path.first
-=======
-    def valid_attestation_trustworthiness?
-      attestation.trustworthy?
->>>>>>> 9b08086b
-    end
   end
 end